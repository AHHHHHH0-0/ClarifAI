--- conflicted
+++ resolved
@@ -1,44 +1,13 @@
 import React from 'react';
-<<<<<<< HEAD
 import { BrowserRouter, Routes, Route } from 'react-router-dom';
 import LoginPage from './LoginPage';
-
-const HomePage: React.FC = () => (
-  <div className="min-h-screen bg-gray-50">
-    <header className="bg-white shadow">
-      <div className="max-w-7xl mx-auto py-6 px-4 sm:px-6 lg:px-8">
-        <h1 className="text-3xl font-bold text-gray-900">ClarifAI</h1>
-      </div>
-    </header>
-    <main>
-      <div className="max-w-7xl mx-auto py-6 sm:px-6 lg:px-8">
-        <div className="px-4 py-6 sm:px-0">
-          <div className="border-4 border-dashed border-gray-200 rounded-lg h-96 flex items-center justify-center">
-            <p className="text-xl text-gray-500">Your content will go here</p>
-          </div>
-        </div>
-      </div>
-    </main>
-  </div>
-);
-
-function App() {
-  return (
-    <BrowserRouter>
-      <Routes>
-        <Route path="/" element={<HomePage />} />
-        <Route path="/login" element={<LoginPage />} />
-        {/* …other routes */}
-      </Routes>
-    </BrowserRouter>
-=======
 import HeroSection from './components/Hero/HeroSection';
 
-function App() {
+function HomePage() {
   return (
     <div className="min-h-screen bg-white">
       <header className="bg-white shadow-sm fixed top-0 left-0 right-0 z-50">
-        <div className="max-w-7xl mx-auto py-4 px-4 sm:px-6 lg:px-8 flex justify-between items-center">
+        <div className="max-w-7xl mx-auto py-4 sm:px-6 lg:px-8 flex justify-between items-center">
           <h1 className="text-2xl font-bold text-accent">ClarifAI</h1>
           <nav className="flex space-x-8">
             <a href="#features" className="text-gray-600 hover:text-accent">Features</a>
@@ -47,13 +16,23 @@
           </nav>
         </div>
       </header>
-      
       <main className="pt-16">
         <HeroSection />
         {/* Add more sections below as needed */}
       </main>
     </div>
->>>>>>> 6c188a17
+  );
+}
+
+function App() {
+  return (
+    <BrowserRouter>
+      <Routes>
+        <Route path="/" element={<HomePage />} />
+        <Route path="/login" element={<LoginPage />} />
+        {/* Add more routes here */}
+      </Routes>
+    </BrowserRouter>
   );
 }
 
