import React, { useState } from 'react';
<<<<<<< HEAD
import { auth, googleProvider } from './firebase';
import { signInWithPopup, signInWithEmailAndPassword, createUserWithEmailAndPassword } from 'firebase/auth';

const API_BASE = 'http://localhost:8000/api'; // Change if backend is hosted elsewhere
=======
import { useNavigate } from 'react-router-dom';
import { GoogleLogin } from '@react-oauth/google';
import { motion } from 'framer-motion';

// SVG Blob Background component
const BlobBackground = () => (
  <svg
    viewBox="0 0 200 200"
    xmlns="http://www.w3.org/2000/svg"
    className="absolute w-[300px] h-[300px] opacity-10 -z-10"
  >
    <path
      fill="#C4B5FD" // Lighter purple - Indigo-300
      d="M45.9,-44.7C59.2,-32.3,69.7,-16.2,71.3,1.7C72.9,19.5,65.7,39.1,52.3,52.8C39,66.5,19.5,74.3,0.1,74.2C-19.3,74.1,-38.6,66.1,-51.7,52.4C-64.9,38.6,-71.9,19.3,-70.3,1.5C-68.7,-16.2,-58.6,-32.4,-45.4,-44.8C-32.3,-57.2,-16.2,-65.6,0,-65.6C16.2,-65.7,32.5,-57.1,45.9,-44.7Z"
      transform="translate(100 100)"
    />
  </svg>
);

// Voice Bubble Animation component
const VoiceBubble = () => {
  return (
    <div className="relative flex justify-center items-center h-20 md:h-20 sm:h-10 mb-6">
      <div className="relative">
        <BlobBackground />
        <motion.div
          className="w-20 h-20 md:w-20 md:h-20 sm:w-10 sm:h-10 rounded-full flex justify-center items-center"
          animate={{
            scale: [1, 1.05, 1],
            background: [
              'linear-gradient(135deg, #C4B5FD, #818CF8)', // Lighter purple gradient
              '#818CF8', // Indigo-400 instead of Indigo-600
              'linear-gradient(135deg, #C4B5FD, #818CF8)', // Back to lighter gradient
            ],
          }}
          transition={{
            duration: 3,
            repeat: Infinity,
            ease: "easeInOut",
          }}
        >
          {/* Sound Waves */}
          <svg width="40" height="40" viewBox="0 0 24 24" fill="none" xmlns="http://www.w3.org/2000/svg">
            <motion.path
              d="M9 22V19M15 22V19M12 22V2M18 7V17M6 7V17M21 10V14M3 10V14"
              stroke="#FFFFFF" // Pure White
              strokeWidth="2"
              strokeLinecap="round"
              strokeLinejoin="round"
              initial={{ pathLength: 0, opacity: 0.4 }}
              animate={{ 
                pathLength: [0.3, 1, 0.3], 
                opacity: [0.4, 1, 0.4] 
              }}
              transition={{
                duration: 2,
                repeat: Infinity,
                ease: "easeInOut",
              }}
            />
          </svg>
        </motion.div>
      </div>
    </div>
  );
};
>>>>>>> 70017578

const LoginPage: React.FC = () => {
  const [error, setError] = useState<string | null>(null);
  const [loading, setLoading] = useState(false);
  const [email, setEmail] = useState('');
  const [password, setPassword] = useState('');
  const [mode, setMode] = useState<'login' | 'signup'>('login');

  const sendUserToBackend = async (user: { email: string | null, name: string | null, idToken: string }) => {
    if (!user.email) return;
    const res = await fetch(`${API_BASE}/users/from-firebase`, {
      method: 'POST',
      headers: {
        'Content-Type': 'application/json',
        'Authorization': `Bearer ${user.idToken}`,
      },
      body: JSON.stringify({ email: user.email, name: user.name }),
    });
    if (!res.ok) {
      const err = await res.json();
      throw new Error(err.detail || 'Failed to save user');
    }
  };

  const handleGoogleLogin = async () => {
    setError(null);
    setLoading(true);
    try {
      const result = await signInWithPopup(auth, googleProvider);
      const user = result.user;
      const idToken = await user.getIdToken();
      console.log('ID Token:', idToken);
      await sendUserToBackend({ email: user.email, name: user.displayName, idToken });
      window.location.href = '/dashboard';
    } catch (err: any) {
      setError(err.message || 'Google login failed');
    } finally {
      setLoading(false);
    }
  };

  const handleEmailAuth = async (e: React.FormEvent) => {
    e.preventDefault();
    setError(null);
    setLoading(true);
    try {
      let userCredential;
      if (mode === 'login') {
        userCredential = await signInWithEmailAndPassword(auth, email, password);
      } else {
        userCredential = await createUserWithEmailAndPassword(auth, email, password);
      }
      const user = userCredential.user;
      const idToken = await user.getIdToken();
      console.log('ID Token:', idToken);
      await sendUserToBackend({ email: user.email, name: user.displayName, idToken });
      // Store user info for dashboard personalization
      localStorage.setItem("userName", user.displayName || user.email || "User");
      window.location.href = '/dashboard';
    } catch (err: any) {
      if (err.code === "auth/user-not-found") {
        setError("Account does not exist. Please sign up first.");
      } else if (err.code === "auth/wrong-password") {
        setError("Incorrect password. Please try again.");
      } else if (err.code === "auth/invalid-credential") {
        setError("Account does not exist. Please sign up first.");
      } else {
        setError(err.message || (mode === 'login' ? 'Login failed' : 'Signup failed'));
      }
    } finally {
      setLoading(false);
    }
  };

  return (
<<<<<<< HEAD
    <div className="min-h-screen flex items-center justify-center bg-gray-50">
      <div className="max-w-md w-full bg-white p-8 shadow-lg rounded-lg">
        <h2 className="text-2xl font-bold mb-6 text-center text-slate-700">Login to ClarifAI</h2>
        <button
          onClick={handleGoogleLogin}
          className="w-full flex items-center justify-center border border-gray-200 rounded-lg py-2 mb-6 bg-white hover:bg-gray-100 transition"
          disabled={loading}
        >
          <svg className="w-5 h-5 mr-2" viewBox="0 0 48 48"><g><path fill="#4285F4" d="M24 9.5c3.54 0 6.7 1.22 9.19 3.23l6.85-6.85C36.18 2.36 30.45 0 24 0 14.82 0 6.73 5.8 2.69 14.09l7.98 6.2C12.36 13.13 17.74 9.5 24 9.5z"/><path fill="#34A853" d="M46.1 24.55c0-1.64-.15-3.22-.42-4.74H24v9.01h12.42c-.54 2.9-2.18 5.36-4.65 7.01l7.19 5.59C43.98 37.13 46.1 31.3 46.1 24.55z"/><path fill="#FBBC05" d="M10.67 28.29c-1.13-3.36-1.13-6.97 0-10.33l-7.98-6.2C.7 16.36 0 20.09 0 24c0 3.91.7 7.64 2.69 12.24l7.98-6.2z"/><path fill="#EA4335" d="M24 48c6.45 0 12.18-2.13 16.7-5.81l-7.19-5.59c-2.01 1.35-4.59 2.15-7.51 2.15-6.26 0-11.64-3.63-13.33-8.79l-7.98 6.2C6.73 42.2 14.82 48 24 48z"/><path fill="none" d="M0 0h48v48H0z"/></g></svg>
          <span className="text-slate-700 font-medium">{loading ? 'Signing in...' : 'Login with Google'}</span>
        </button>
=======
    <div className="min-h-screen flex flex-col items-center justify-center bg-white px-4">
      {/* Voice Bubble Animation above the card */}
      <VoiceBubble />
      
      <div className="max-w-md w-full bg-white p-8 shadow-lg rounded-2xl border border-[#C4B5FD]">
        <h2 className="text-2xl font-bold mb-6 text-center text-[#818CF8]">Login to ClarifAI</h2>
        <div className="mb-6">
          <GoogleLogin
            onSuccess={credentialResponse => {
              // You should send credentialResponse.credential to your backend for verification
              console.log('Google credential:', credentialResponse);
              // For now, just navigate to dashboard
              navigate('/dashboard');
            }}
            onError={() => {
              setError('Google Login Failed');
            }}
            width="100%"
          />
        </div>
>>>>>>> 70017578
        <div className="flex items-center my-4">
          <div className="flex-grow h-px border-t border-[#C4B5FD]" />
          <span className="mx-3 text-[#6B7280] text-sm">or</span>
          <div className="flex-grow h-px border-t border-[#C4B5FD]" />
        </div>
<<<<<<< HEAD
        <form onSubmit={handleEmailAuth}>
          <div className="mb-4">
            <label htmlFor="email" className="block text-slate-700 mb-2 font-medium">Email</label>
=======
        {error && <div className="mb-4 text-red-600 bg-red-50 border border-red-200 rounded-lg px-3 py-2 text-sm">{error}</div>}
        <form onSubmit={handleSubmit}>
          <div className="mb-4">
            <label htmlFor="email" className="block text-[#374151] mb-2 font-medium">Your Email <span className="text-red-500">*</span></label>
>>>>>>> 70017578
            <input
              id="email"
              type="email"
              className="w-full px-3 py-2 border border-[#C4B5FD] rounded-lg focus:outline-none focus:ring-2 focus:ring-[#818CF8] focus:border-[#818CF8] text-[#374151] bg-white placeholder-[#6B7280]"
              value={email}
              onChange={e => setEmail(e.target.value)}
              required
              placeholder="Your Email"
              autoComplete="email"
            />
          </div>
<<<<<<< HEAD
          <div className="mb-6">
            <label htmlFor="password" className="block text-slate-700 mb-2 font-medium">Password</label>
=======
          <div className="mb-4">
            <label htmlFor="password" className="block text-[#374151] mb-2 font-medium">Password <span className="text-red-500">*</span></label>
>>>>>>> 70017578
            <input
              id="password"
              type="password"
              className="w-full px-3 py-2 border border-[#C4B5FD] rounded-lg focus:outline-none focus:ring-2 focus:ring-[#818CF8] focus:border-[#818CF8] text-[#374151] bg-white placeholder-[#6B7280]"
              value={password}
              onChange={e => setPassword(e.target.value)}
              required
              placeholder="Password"
              autoComplete={mode === 'login' ? 'current-password' : 'new-password'}
            />
          </div>
<<<<<<< HEAD
          <button
            type="submit"
            className="w-full bg-blue-500 hover:bg-blue-600 text-white py-2 rounded font-semibold transition mb-2"
            disabled={loading}
          >
            {loading ? (mode === 'login' ? 'Logging in...' : 'Signing up...') : (mode === 'login' ? 'Login' : 'Create Account')}
          </button>
=======
          <div className="flex items-center mb-2">
            <input
              id="rememberMe"
              type="checkbox"
              checked={rememberMe}
              onChange={() => setRememberMe(!rememberMe)}
              className="h-4 w-4 text-[#818CF8] border-[#C4B5FD] rounded focus:ring-[#818CF8]"
            />
            <label htmlFor="rememberMe" className="ml-2 block text-[#6B7280] text-sm">Remember me</label>
          </div>
          <div className="flex items-center mb-6">
            <input
              id="agree"
              type="checkbox"
              checked={agree}
              onChange={() => setAgree(!agree)}
              className="h-4 w-4 text-[#818CF8] border-[#C4B5FD] rounded focus:ring-[#818CF8]"
              required
            />
            <label htmlFor="agree" className="ml-2 block text-[#6B7280] text-sm">
              I agree to storage of my data to <a href="#" className="text-[#818CF8] hover:underline">Privacy Policy</a>.
            </label>
          </div>
          <div className="flex gap-2 mb-4">
            <button
              type="submit"
              className="flex-1 bg-[#818CF8] hover:bg-[#6366F1] text-white py-3 px-6 rounded-lg font-semibold transition-colors duration-200"
            >
              Login <span className="ml-1">→</span>
            </button>
            <button
              type="button"
              className="flex-1 bg-[#C4B5FD] hover:bg-[#A78BFA] text-white py-3 px-6 rounded-lg font-semibold transition-colors duration-200"
              onClick={() => alert('Create Account not implemented.')}
            >
              Create Account
            </button>
          </div>
          <div className="text-center mt-2">
            <a href="#" className="text-[#818CF8] hover:underline text-sm">Forgot your password or cannot log in?</a>
          </div>
>>>>>>> 70017578
        </form>
        <div className="text-center mt-2">
          <button
            type="button"
            className="text-blue-500 hover:underline text-sm"
            onClick={() => setMode(mode === 'login' ? 'signup' : 'login')}
            disabled={loading}
          >
            {mode === 'login' ? "Don't have an account? Create one" : 'Already have an account? Login'}
          </button>
        </div>
        {error && <div className="mt-4 text-amber-600 bg-amber-50 border border-amber-200 rounded px-3 py-2 text-sm">{error}</div>}
      </div>
    </div>
  );
};

export default LoginPage;<|MERGE_RESOLUTION|>--- conflicted
+++ resolved
@@ -1,10 +1,8 @@
 import React, { useState } from 'react';
-<<<<<<< HEAD
 import { auth, googleProvider } from './firebase';
 import { signInWithPopup, signInWithEmailAndPassword, createUserWithEmailAndPassword } from 'firebase/auth';
 
 const API_BASE = 'http://localhost:8000/api'; // Change if backend is hosted elsewhere
-=======
 import { useNavigate } from 'react-router-dom';
 import { GoogleLogin } from '@react-oauth/google';
 import { motion } from 'framer-motion';
@@ -71,7 +69,6 @@
     </div>
   );
 };
->>>>>>> 70017578
 
 const LoginPage: React.FC = () => {
   const [error, setError] = useState<string | null>(null);
@@ -147,10 +144,11 @@
   };
 
   return (
-<<<<<<< HEAD
-    <div className="min-h-screen flex items-center justify-center bg-gray-50">
-      <div className="max-w-md w-full bg-white p-8 shadow-lg rounded-lg">
-        <h2 className="text-2xl font-bold mb-6 text-center text-slate-700">Login to ClarifAI</h2>
+    <div className="min-h-screen flex flex-col items-center justify-center bg-white px-4">
+      {/* Voice Bubble Animation above the card */}
+      <VoiceBubble />
+      <div className="max-w-md w-full bg-white p-8 shadow-lg rounded-2xl border border-[#C4B5FD]">
+        <h2 className="text-2xl font-bold mb-6 text-center text-[#818CF8]">Login to ClarifAI</h2>
         <button
           onClick={handleGoogleLogin}
           className="w-full flex items-center justify-center border border-gray-200 rounded-lg py-2 mb-6 bg-white hover:bg-gray-100 transition"
@@ -159,43 +157,15 @@
           <svg className="w-5 h-5 mr-2" viewBox="0 0 48 48"><g><path fill="#4285F4" d="M24 9.5c3.54 0 6.7 1.22 9.19 3.23l6.85-6.85C36.18 2.36 30.45 0 24 0 14.82 0 6.73 5.8 2.69 14.09l7.98 6.2C12.36 13.13 17.74 9.5 24 9.5z"/><path fill="#34A853" d="M46.1 24.55c0-1.64-.15-3.22-.42-4.74H24v9.01h12.42c-.54 2.9-2.18 5.36-4.65 7.01l7.19 5.59C43.98 37.13 46.1 31.3 46.1 24.55z"/><path fill="#FBBC05" d="M10.67 28.29c-1.13-3.36-1.13-6.97 0-10.33l-7.98-6.2C.7 16.36 0 20.09 0 24c0 3.91.7 7.64 2.69 12.24l7.98-6.2z"/><path fill="#EA4335" d="M24 48c6.45 0 12.18-2.13 16.7-5.81l-7.19-5.59c-2.01 1.35-4.59 2.15-7.51 2.15-6.26 0-11.64-3.63-13.33-8.79l-7.98 6.2C6.73 42.2 14.82 48 24 48z"/><path fill="none" d="M0 0h48v48H0z"/></g></svg>
           <span className="text-slate-700 font-medium">{loading ? 'Signing in...' : 'Login with Google'}</span>
         </button>
-=======
-    <div className="min-h-screen flex flex-col items-center justify-center bg-white px-4">
-      {/* Voice Bubble Animation above the card */}
-      <VoiceBubble />
-      
-      <div className="max-w-md w-full bg-white p-8 shadow-lg rounded-2xl border border-[#C4B5FD]">
-        <h2 className="text-2xl font-bold mb-6 text-center text-[#818CF8]">Login to ClarifAI</h2>
-        <div className="mb-6">
-          <GoogleLogin
-            onSuccess={credentialResponse => {
-              // You should send credentialResponse.credential to your backend for verification
-              console.log('Google credential:', credentialResponse);
-              // For now, just navigate to dashboard
-              navigate('/dashboard');
-            }}
-            onError={() => {
-              setError('Google Login Failed');
-            }}
-            width="100%"
-          />
-        </div>
->>>>>>> 70017578
         <div className="flex items-center my-4">
           <div className="flex-grow h-px border-t border-[#C4B5FD]" />
           <span className="mx-3 text-[#6B7280] text-sm">or</span>
           <div className="flex-grow h-px border-t border-[#C4B5FD]" />
         </div>
-<<<<<<< HEAD
+        {error && <div className="mb-4 text-red-600 bg-red-50 border border-red-200 rounded-lg px-3 py-2 text-sm">{error}</div>}
         <form onSubmit={handleEmailAuth}>
           <div className="mb-4">
-            <label htmlFor="email" className="block text-slate-700 mb-2 font-medium">Email</label>
-=======
-        {error && <div className="mb-4 text-red-600 bg-red-50 border border-red-200 rounded-lg px-3 py-2 text-sm">{error}</div>}
-        <form onSubmit={handleSubmit}>
-          <div className="mb-4">
             <label htmlFor="email" className="block text-[#374151] mb-2 font-medium">Your Email <span className="text-red-500">*</span></label>
->>>>>>> 70017578
             <input
               id="email"
               type="email"
@@ -207,13 +177,8 @@
               autoComplete="email"
             />
           </div>
-<<<<<<< HEAD
-          <div className="mb-6">
-            <label htmlFor="password" className="block text-slate-700 mb-2 font-medium">Password</label>
-=======
           <div className="mb-4">
             <label htmlFor="password" className="block text-[#374151] mb-2 font-medium">Password <span className="text-red-500">*</span></label>
->>>>>>> 70017578
             <input
               id="password"
               type="password"
@@ -224,38 +189,6 @@
               placeholder="Password"
               autoComplete={mode === 'login' ? 'current-password' : 'new-password'}
             />
-          </div>
-<<<<<<< HEAD
-          <button
-            type="submit"
-            className="w-full bg-blue-500 hover:bg-blue-600 text-white py-2 rounded font-semibold transition mb-2"
-            disabled={loading}
-          >
-            {loading ? (mode === 'login' ? 'Logging in...' : 'Signing up...') : (mode === 'login' ? 'Login' : 'Create Account')}
-          </button>
-=======
-          <div className="flex items-center mb-2">
-            <input
-              id="rememberMe"
-              type="checkbox"
-              checked={rememberMe}
-              onChange={() => setRememberMe(!rememberMe)}
-              className="h-4 w-4 text-[#818CF8] border-[#C4B5FD] rounded focus:ring-[#818CF8]"
-            />
-            <label htmlFor="rememberMe" className="ml-2 block text-[#6B7280] text-sm">Remember me</label>
-          </div>
-          <div className="flex items-center mb-6">
-            <input
-              id="agree"
-              type="checkbox"
-              checked={agree}
-              onChange={() => setAgree(!agree)}
-              className="h-4 w-4 text-[#818CF8] border-[#C4B5FD] rounded focus:ring-[#818CF8]"
-              required
-            />
-            <label htmlFor="agree" className="ml-2 block text-[#6B7280] text-sm">
-              I agree to storage of my data to <a href="#" className="text-[#818CF8] hover:underline">Privacy Policy</a>.
-            </label>
           </div>
           <div className="flex gap-2 mb-4">
             <button
@@ -275,7 +208,6 @@
           <div className="text-center mt-2">
             <a href="#" className="text-[#818CF8] hover:underline text-sm">Forgot your password or cannot log in?</a>
           </div>
->>>>>>> 70017578
         </form>
         <div className="text-center mt-2">
           <button
@@ -287,7 +219,6 @@
             {mode === 'login' ? "Don't have an account? Create one" : 'Already have an account? Login'}
           </button>
         </div>
-        {error && <div className="mt-4 text-amber-600 bg-amber-50 border border-amber-200 rounded px-3 py-2 text-sm">{error}</div>}
       </div>
     </div>
   );
