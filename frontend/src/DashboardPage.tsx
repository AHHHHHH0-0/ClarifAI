<<<<<<< HEAD
import React, { useState, useEffect } from 'react';
=======
import React, { useState } from 'react';
import { useNavigate } from 'react-router-dom';
import Sidebar from './components/Layout/Sidebar';
>>>>>>> 4df0df18

const mockConversations = [
  { id: 1, name: 'Biology Lecture' },
  { id: 2, name: 'Math Q&A' },
  { id: 3, name: 'History Review' },
];

const mockTranscript = [
  'Welcome to today\'s lecture.',
  'We will discuss the process of photosynthesis.',
  'Photosynthesis occurs in the chloroplasts of plant cells.',
  'Let\'s break down the steps involved...',
];

const DashboardPage: React.FC = () => {
  const [mode, setMode] = useState<'student' | 'teacher'>('student');
  const [selectedConv, setSelectedConv] = useState(1);
  const [transcript, setTranscript] = useState(mockTranscript);
<<<<<<< HEAD
  const [userName, setUserName] = useState<string | null>(null);

  useEffect(() => {
    setUserName(localStorage.getItem("userName"));
  }, []);
=======
  const navigate = useNavigate();

  const handleModeChange = (newMode: 'student' | 'teacher') => {
    setMode(newMode);
    if (newMode === 'teacher') {
      navigate('/teach-to-learn');
    }
  };
>>>>>>> 4df0df18

  const handleConfused = () => {
    alert('Explain: Photosynthesis is the process by which green plants convert sunlight into energy.');
  };

  return (
    <div className="flex h-screen bg-gray-50">
      {/* Sidebar */}
<<<<<<< HEAD
      <aside className="w-20 bg-white border-r border-gray-200 flex flex-col items-center py-4">
        {/* Profile icon */}
        <div className="w-10 h-10 rounded-full bg-blue-100 flex items-center justify-center mb-4">
          <span className="text-blue-500 font-bold text-lg">{userName ? userName[0].toUpperCase() : 'U'}</span>
        </div>
        {/* New conversation */}
        <button className="w-10 h-10 rounded-full bg-emerald-100 flex items-center justify-center mb-6 hover:bg-emerald-200 transition">
          <span className="text-emerald-600 text-2xl">+</span>
        </button>
        {/* Conversation list */}
        <div className="flex flex-col gap-2 w-full items-center">
          {mockConversations.map((conv) => (
            <button
              key={conv.id}
              className={`w-12 h-12 rounded-lg flex items-center justify-center text-xs font-medium transition border ${selectedConv === conv.id ? 'bg-blue-100 border-blue-500 text-blue-700' : 'bg-gray-50 border-gray-200 text-slate-700 hover:bg-gray-100'}`}
              onClick={() => setSelectedConv(conv.id)}
            >
              {conv.name[0]}
            </button>
          ))}
        </div>
      </aside>
=======
      <Sidebar 
        conversations={mockConversations}
        selectedConv={selectedConv}
        onConversationSelect={setSelectedConv}
      />
>>>>>>> 4df0df18

      {/* Main content */}
      <main className="flex-1 flex flex-col relative">
        {/* Personalized welcome */}
        <div className="mt-6 ml-8">
          <h1 className="text-2xl font-bold text-slate-700">Welcome{userName ? `, ${userName}` : ''}!</h1>
        </div>
        {/* Mode Switch */}
        <div className="flex gap-0 mt-6 ml-8">
          <button
            className={`px-6 py-2 border border-gray-300 rounded-l-lg font-semibold text-slate-700 bg-white transition ${mode === 'student' ? 'bg-blue-500 text-white border-blue-500' : 'hover:bg-gray-100'}`}
            onClick={() => handleModeChange('student')}
          >
            Student
          </button>
          <button
            className={`px-6 py-2 border border-gray-300 rounded-r-lg font-semibold text-slate-700 bg-white transition ${mode === 'teacher' ? 'bg-blue-500 text-white border-blue-500' : 'hover:bg-gray-100'}`}
            onClick={() => handleModeChange('teacher')}
          >
            Teacher
          </button>
        </div>
        {/* Main area (empty for now) */}
        <div className="flex-1" />
        {/* Bottom Center Controls */}
        <div className="absolute left-1/2 bottom-8 transform -translate-x-1/2 flex gap-6">
          <button
            className="bg-amber-400 hover:bg-amber-500 text-slate-700 px-6 py-2 rounded-lg font-semibold shadow transition"
            onClick={handleConfused}
          >
            Ask for Clarification
          </button>
        </div>
      </main>

      {/* Transcript Sidebar */}
      <aside className="w-80 bg-white border-l border-gray-200 flex flex-col">
        <div className="flex items-center gap-2 px-4 py-3 border-b border-gray-100">
          <span className="inline-block w-6 h-6 bg-blue-100 rounded-full flex items-center justify-center text-blue-500 font-bold">T</span>
          <span className="font-semibold text-slate-700 text-lg">Transcript</span>
        </div>
        <div className="flex-1 overflow-y-auto px-4 py-4 text-slate-700 text-sm">
          {transcript.map((line, idx) => (
            <div key={idx} className="mb-2">{line}</div>
          ))}
        </div>
      </aside>
    </div>
  );
};

export default DashboardPage; <|MERGE_RESOLUTION|>--- conflicted
+++ resolved
@@ -1,10 +1,6 @@
-<<<<<<< HEAD
 import React, { useState, useEffect } from 'react';
-=======
-import React, { useState } from 'react';
 import { useNavigate } from 'react-router-dom';
 import Sidebar from './components/Layout/Sidebar';
->>>>>>> 4df0df18
 
 const mockConversations = [
   { id: 1, name: 'Biology Lecture' },
@@ -23,13 +19,11 @@
   const [mode, setMode] = useState<'student' | 'teacher'>('student');
   const [selectedConv, setSelectedConv] = useState(1);
   const [transcript, setTranscript] = useState(mockTranscript);
-<<<<<<< HEAD
   const [userName, setUserName] = useState<string | null>(null);
 
   useEffect(() => {
     setUserName(localStorage.getItem("userName"));
   }, []);
-=======
   const navigate = useNavigate();
 
   const handleModeChange = (newMode: 'student' | 'teacher') => {
@@ -38,7 +32,6 @@
       navigate('/teach-to-learn');
     }
   };
->>>>>>> 4df0df18
 
   const handleConfused = () => {
     alert('Explain: Photosynthesis is the process by which green plants convert sunlight into energy.');
@@ -47,7 +40,6 @@
   return (
     <div className="flex h-screen bg-gray-50">
       {/* Sidebar */}
-<<<<<<< HEAD
       <aside className="w-20 bg-white border-r border-gray-200 flex flex-col items-center py-4">
         {/* Profile icon */}
         <div className="w-10 h-10 rounded-full bg-blue-100 flex items-center justify-center mb-4">
@@ -70,13 +62,11 @@
           ))}
         </div>
       </aside>
-=======
       <Sidebar 
         conversations={mockConversations}
         selectedConv={selectedConv}
         onConversationSelect={setSelectedConv}
       />
->>>>>>> 4df0df18
 
       {/* Main content */}
       <main className="flex-1 flex flex-col relative">
