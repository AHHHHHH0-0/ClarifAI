--- conflicted
+++ resolved
@@ -3,16 +3,12 @@
 from typing import Dict, Any
 import json
 import logging
-<<<<<<< HEAD
-import os
-from deepgram import Deepgram
-import asyncio
-=======
-import base64
->>>>>>> 9e622284
 
 # Initialize logger
 logger = logging.getLogger(__name__)
+
+# Store active WebSocket connections
+active_connections = {}
 
 # Import services
 from backend.src.services.gemini import GeminiService
@@ -24,239 +20,142 @@
     save_flagged_concept, 
     save_organized_notes,
     save_other_concept,
-    get_flagged_concepts,
-    get_organized_notes
+    get_flagged_concepts
 )
 
 # Initialize services
 gemini_service = GeminiService()
 transcription_service = create_transcription_service()
 
-# Helper to centralize evaluation logic
-async def evaluate_user_understanding(lecture_content: str, user_explanation: str) -> Dict[str, Any]:
-    """
-    Helper to evaluate user's understanding using GeminiService.
-    """
-    return await gemini_service.evaluate_understanding(lecture_content, user_explanation)
+async def process_audio_websocket(websocket: WebSocket) -> None:
+    await websocket.accept()
+    
+    previous_transcript = ""
+    user_id = None
+    lecture_id = None
+    transcript_id = None
+    
+    try:
+        # Get initial data for identifying the user/lecture
+        init_data = await websocket.receive_text()
+        params = json.loads(init_data)
+        user_id = params.get("user_id")
+        lecture_id = params.get("lecture_id")
+        
+        while True:
+            # Receive transcript from the client
+            data = await websocket.receive_text()
+            transcript_data = json.loads(data)
+            transcript: str = transcript_data.get("transcript", "")
+            
+            # Process the transcript with incremental support
+            result: Dict[str, Any] = await gemini_service.process_audio_transcript(
+                transcript, 
+                previous_transcript
+            )
+            
+            # Update previous transcript for next iteration
+            previous_transcript = transcript
+            
+            # Send the processed result back
+            await websocket.send_json(result)
+            
+            # If this is a final transcript, save it to the database
+            if transcript_data.get("is_final", False):
+                # Save the raw transcript
+                transcript_id = await save_transcript(user_id, lecture_id, transcript)
+                
+                # Save any detected concepts that aren't flagged
+                if "concepts" in result:
+                    for concept in result["concepts"]:
+                        # Skip the current concept as it might be flagged
+                        if concept.get("is_current", False):
+                            continue
+                            
+                        await save_other_concept(
+                            concept_name=concept.get("concept_name", "Unknown Concept"),
+                            text_snippet=concept.get("text_snippet", ""),
+                            difficulty_level=concept.get("difficulty_level", 1),
+                            start_position=concept.get("start_position", 0),
+                            end_position=concept.get("end_position", 0),
+                            transcript_id=transcript_id,
+                            lecture_id=lecture_id
+                        )
+                
+                # Generate and save organized notes
+                # Call Gemini to create organized notes
+                organized_content = await gemini_service.generate_organized_notes(transcript)
+                
+                # Save the organized notes
+                await save_organized_notes(
+                    user_id=user_id,
+                    lecture_id=lecture_id,
+                    title=organized_content.get("title", "Untitled Lecture"),
+                    content=organized_content.get("content", ""),
+                    raw_transcript=transcript
+                )
+            
+    except WebSocketDisconnect:
+        await websocket.close()
+    except Exception as e:
+        logger.error(f"Error in process-audio: {str(e)}")
+        await websocket.send_json({
+            "status": "error",
+            "message": str(e)
+        })
+    finally:
+        if websocket.client_state == WebSocketState.CONNECTED:
+            await websocket.close()
 
 async def audio_to_text_websocket(websocket: WebSocket) -> None:
     """
     WebSocket endpoint to receive raw audio data and convert it to text using Deepgram.
-    Can be used in three modes:
-    1. Full audio streaming with concept detection (mode="lecture")
-    2. Processing existing transcripts (mode="process")
-    3. Audio for teach-to-learn mode (mode="teach") - handled separately
     """
     await websocket.accept()
     session_id = None
     user_id = None
     lecture_id = None
     transcript_id = None
-<<<<<<< HEAD
-    DEEPGRAM_API_KEY = os.getenv("DEEPGRAM_API_KEY")
-    dg_client = Deepgram(DEEPGRAM_API_KEY)
-    transcript_buffer = ""
-    dg_socket = None
-
-    try:
-        # Connect to Deepgram's real-time streaming API
-        dg_socket = await dg_client.transcription.live({
-            'punctuate': True,
-            'language': 'en-US',
-        })
-
-        async def on_transcript(data, **kwargs):
-            nonlocal transcript_buffer
-            if 'channel' in data and 'alternatives' in data['channel']:
-                transcript = data['channel']['alternatives'][0]['transcript']
-                if transcript:
-                    transcript_buffer += transcript + " "
-                    await websocket.send_json({"transcript": transcript_buffer.strip()})
-
-        dg_socket.on('transcriptReceived', on_transcript)
-
+    try:
+        # Optionally, receive an initial JSON/text message for user/session info
+        # Commented out for now, as the frontend sends audio immediately
+        # init_data = await websocket.receive_text()
+        # params = json.loads(init_data)
+        # user_id = params.get("user_id")
+        # lecture_id = params.get("lecture_id")
+
+        # Start a new transcription session
+        session_id = await transcription_service.start_transcription_session(
+            user_id=user_id,
+            lecture_id=lecture_id,
+            callback=None  # We'll handle callbacks below
+        )
+        active_connections[session_id] = websocket
         await websocket.send_json({
             "status": "connected",
+            "session_id": session_id,
             "message": "Connected to audio-to-text streaming API"
         })
+
+        # Buffer for transcript
+        transcript_buffer = ""
 
         while True:
             message = await websocket.receive()
             if "bytes" in message:
-                await dg_socket.send(message["bytes"])
+                audio_chunk = message["bytes"]
+                # Send audio_chunk to your STT service (e.g., Deepgram, Google STT, etc.)
+                # For now, we'll mock the transcript result
+                # Replace this with actual STT integration
+                transcript_text = "[Mock transcript: audio received]"
+                transcript_buffer += transcript_text + " "
+                await websocket.send_json({"transcript": transcript_buffer.strip()})
             elif "text" in message:
+                # Optionally handle text messages (e.g., control)
                 pass
-=======
-    previous_transcript = ""
-    mode = "lecture"  # Default mode
-    
-    try:
-        # First, get initialization parameters
-        init_data = await websocket.receive_text()
-        params = json.loads(init_data)
-        
-        # Extract user_id and lecture_id if provided
-        user_id = params.get("user_id")
-        lecture_id = params.get("lecture_id")
-        mode = params.get("mode", "lecture")  # Get mode from request
-        
-        logger.info(f"Initializing audio transcription for user_id: {user_id}, lecture_id: {lecture_id}, mode: {mode}")
-        
-        # If we're just processing existing transcripts (not streaming audio)
-        if mode == "process":
-            while True:
-                # Receive transcript from the client
-                data = await websocket.receive_text()
-                transcript_data = json.loads(data)
-                transcript: str = transcript_data.get("transcript", "")
-                
-                # Process the transcript with incremental support
-                result: Dict[str, Any] = await gemini_service.process_audio_transcript(
-                    transcript, 
-                    previous_transcript
-                )
-                
-                # Update previous transcript for next iteration
-                previous_transcript = transcript
-                
-                # Send the processed result back
-                await websocket.send_json(result)
-                
-                # If this is a final transcript, save it to the database
-                if transcript_data.get("is_final", False):
-                    # Save the raw transcript
-                    transcript_id = await save_transcript(user_id, lecture_id, transcript)
-                    
-                    # Save any detected concepts that aren't flagged
-                    if "concepts" in result:
-                        for concept in result["concepts"]:
-                            # Skip the current concept as it might be flagged
-                            if concept.get("is_current", False):
-                                continue
-                                
-                            await save_other_concept(
-                                concept_name=concept.get("concept_name", "Unknown Concept"),
-                                text_snippet=concept.get("text_snippet", ""),
-                                difficulty_level=concept.get("difficulty_level", 1),
-                                start_position=concept.get("start_position", 0),
-                                end_position=concept.get("end_position", 0),
-                                transcript_id=transcript_id,
-                                lecture_id=lecture_id
-                            )
-                    
-                    # Generate and save organized notes
-                    # Call Gemini to create organized notes
-                    organized_content = await gemini_service.generate_organized_notes(transcript)
-                    
-                    # Save the organized notes
-                    await save_organized_notes(
-                        user_id=user_id,
-                        lecture_id=lecture_id,
-                        title=organized_content.get("title", "Untitled Lecture"),
-                        content=organized_content.get("content", ""),
-                        raw_transcript=transcript
-                    )
-        else:  # Normal audio streaming mode (lecture)
-            # Define callback function to forward transcription to client
-            async def transcription_callback(result: Dict[str, Any]):
-                if websocket.client_state == WebSocketState.CONNECTED:
-                    try:
-                        # If this is a final result with a transcript, also process with Gemini
-                        if result.get("is_final", False) and result.get("full_transcript"):
-                            full_transcript = result.get("full_transcript")
-                            
-                            # Save the transcript to the database
-                            transcript_id = await save_transcript(user_id, lecture_id, full_transcript)
-                            
-                            # Process with Gemini service
-                            gemini_result = await gemini_service.process_audio_transcript(
-                                full_transcript,
-                                ""  # No previous transcript needed as service manages the buffer
-                            )
-                            
-                            # Add the processed concepts to the result
-                            result["concepts"] = gemini_result.get("concepts", [])
-                            result["current_concept"] = gemini_result.get("current_concept")
-                            
-                            # Save detected concepts that aren't flagged
-                            for concept in gemini_result.get("concepts", []):
-                                # Skip the current concept as it might be flagged
-                                if concept.get("is_current", False):
-                                    continue
-                                    
-                                await save_other_concept(
-                                    concept_name=concept.get("concept_name", "Unknown Concept"),
-                                    text_snippet=concept.get("text_snippet", ""),
-                                    difficulty_level=concept.get("difficulty_level", 1),
-                                    start_position=concept.get("start_position", 0),
-                                    end_position=concept.get("end_position", 0),
-                                    transcript_id=transcript_id,
-                                    lecture_id=lecture_id
-                                )
-                            
-                            # Generate and save organized notes
-                            organized_content = await gemini_service.generate_organized_notes(full_transcript)
-                            
-                            # Save the organized notes
-                            await save_organized_notes(
-                                user_id=user_id,
-                                lecture_id=lecture_id,
-                                title=organized_content.get("title", "Untitled Lecture"),
-                                content=organized_content.get("content", ""),
-                                raw_transcript=full_transcript
-                            )
-                        
-                        # Send result to client
-                        await websocket.send_json(result)
-                    except Exception as e:
-                        logger.error(f"Error in transcription callback: {str(e)}")
-            
-            # Start a new transcription session with the callback
-            session_id = await transcription_service.start_transcription_session(
-                user_id=user_id,
-                lecture_id=lecture_id,
-                callback=transcription_callback
-            )
-            
-            # Send initial confirmation
-            await websocket.send_json({
-                "status": "connected",
-                "session_id": session_id,
-                "message": "Connected to Deepgram streaming API"
-            })
-            
-            # Listen for audio chunks from the client
-            while True:
-                # Receive audio chunk from the client
-                data = await websocket.receive_text()
-                audio_data = json.loads(data)
-                
-                # Extract base64 audio
-                base64_audio = audio_data.get("audio", "")
-                if not base64_audio:
-                    await websocket.send_json({
-                        "status": "error",
-                        "message": "No audio data provided",
-                        "session_id": session_id
-                    })
-                    continue
-                
-                # Send to Deepgram (response comes through the callback)
-                await transcription_service.transcribe_audio(
-                    base64_audio, 
-                    session_id,
-                    user_id, 
-                    lecture_id
-                )
-                
->>>>>>> 9e622284
-    except WebSocketDisconnect:
-        if dg_socket:
-            await dg_socket.finish()
+    except WebSocketDisconnect:
         logger.info(f"WebSocket disconnected for session {session_id}")
     except Exception as e:
-        if dg_socket:
-            await dg_socket.finish()
         logger.error(f"Error in audio-to-text: {str(e)}")
         if websocket.client_state == WebSocketState.CONNECTED:
             await websocket.send_json({
@@ -268,11 +167,7 @@
         # Clean up
         if session_id:
             await transcription_service.end_session(session_id)
-<<<<<<< HEAD
             active_connections.pop(session_id, None)
-=======
-        
->>>>>>> 9e622284
         if websocket.client_state == WebSocketState.CONNECTED:
             await websocket.close()
 
@@ -360,156 +255,26 @@
     
     try:
         while True:
+            # Receive evaluation request
             data = await websocket.receive_text()
             eval_data = json.loads(data)
-            notes_id = eval_data.get("notes_id")
-            if not notes_id:
-                await websocket.send_json({"status":"error","message":"notes_id is required"})
-                continue
-            notes = await get_organized_notes(notes_id)
-            if not notes:
-                await websocket.send_json({"status":"error","message":f"No notes found for id {notes_id}"})
-                continue
-            lecture_content = notes.content
+            
+            lecture_transcript = eval_data.get("lecture_transcript", "")
             user_explanation = eval_data.get("user_explanation", "")
-            # Delegate to helper
-            result = await evaluate_user_understanding(lecture_content, user_explanation)
-            await websocket.send_json({
-                "status": "success",
-                "evaluation": result.get("evaluation")
-            })
-    except WebSocketDisconnect:
-        await websocket.close()
-    except Exception as e:
-        if websocket.client_state == WebSocketState.CONNECTED:
-            await websocket.send_json({
-                "status": "error",
-                "message": str(e)
-            })
-    finally:
-        if websocket.client_state == WebSocketState.CONNECTED:
-            await websocket.close()
-
-async def teach_to_learn_websocket(websocket: WebSocket) -> None:
-    """
-    WebSocket endpoint for the teach-to-learn mode that combines:
-    - Speech-to-text for user input
-    - AI evaluation and teaching responses
-    - Text responses for client-side TTS (using Web Speech API)
-    
-    The frontend only shows a progress bar, and handles text-to-speech in the browser.
-    
-    Note: This handler focuses on the teaching logic, using audio_to_text_websocket
-    with mode="teach" for the actual audio processing.
-    """
-    await websocket.accept()
-    conversation_history = []
-    current_topic = None
-    understanding_score = 0
-    user_id = None
-    
-    try:
-        # First, get initialization parameters
-        init_data = await websocket.receive_text()
-        params = json.loads(init_data)
-        # Extract user info, topic, and notes
-        user_id = params.get("user_id")
-        current_topic = params.get("topic", "")
-        notes_id = params.get("notes_id")
-        if not notes_id:
-            await websocket.send_json({"status":"error","message":"notes_id is required"})
-            return
-        notes = await get_organized_notes(notes_id)
-        if not notes:
-            await websocket.send_json({"status":"error","message":f"No notes found for id {notes_id}"})
-            return
-        lecture_content = notes.content
-
-        if not current_topic:
-            await websocket.send_json({
-                "status": "error",
-                "message": "No topic specified for teach-to-learn mode"
-            })
-            return
-            
-        logger.info(f"Starting teach-to-learn session for user {user_id} on topic: {current_topic}")
-        
-        # Send initial question as text for client-side TTS
-        initial_question = f"Let's discuss the topic of {current_topic}. What do you understand about it so far?"
-        
-        # Send initial question
-        await websocket.send_json({
-            "status": "question",
-            "understanding_score": 0,  # Initial score
-            "text": initial_question,  # Text for client-side TTS
-            "use_client_tts": True     # Flag to use client-side TTS
-        })
-        
-        # Add to conversation history
-        conversation_history.append({"ai": initial_question})
-        
-        # Process user's spoken responses
-        while True:
-            # Receive data from client
-            data = await websocket.receive_text()
-            input_data = json.loads(data)
-            
-            # Check if user wants to stop
-            if input_data.get("stop", False):
-                # Send completion message
-                completion_message = f"Great work on learning about {current_topic}! You've reached an understanding score of {understanding_score}%."
-                
-                await websocket.send_json({
-                    "status": "complete",
-                    "understanding_score": understanding_score,
-                    "text": completion_message,
-                    "use_client_tts": True
-                })
-                break
-                
-            if input_data.get("transcript"):
-                user_response = input_data.get("transcript")
-                is_final = input_data.get("is_final", True)
-                # Only process final transcripts
-                if is_final:
-                    # Add to conversation history
-                    conversation_history.append({"user": user_response})
-                    # Delegate to the evaluation helper
-                    result = await evaluate_user_understanding(lecture_content, user_response)
-                    evaluation = result.get("evaluation", {})
-                    level = evaluation.get("understanding_level", 3)
-                    # Convert 1-5 scale to percentage
-                    understanding_score = level * 20
-                    follow_up_questions = evaluation.get("follow_up_questions", [])
-                    improvement_suggestions = evaluation.get("improvement_suggestions", [])
-                    # Choose next question
-                    if follow_up_questions:
-                        next_text = follow_up_questions[0]
-                    elif improvement_suggestions:
-                        next_text = improvement_suggestions[0]
-                    else:
-                        next_text = "Can you tell me more about this topic?"
-                    is_complete = level == 5
-                    # Add to conversation history
-                    conversation_history.append({"ai": next_text})
-                    # Send response for client-side TTS
-                    await websocket.send_json({
-                        "status": "response",
-                        "understanding_score": understanding_score,
-                        "is_complete": is_complete,
-                        "text": next_text,
-                        "use_client_tts": True
-                    })
-         
-    except WebSocketDisconnect:
-        logger.info(f"WebSocket disconnected for teach-to-learn session for user {user_id}")
-    except Exception as e:
-        logger.error(f"Error in teach-to-learn: {str(e)}")
-        if websocket.client_state == WebSocketState.CONNECTED:
-            await websocket.send_json({
-                "status": "error",
-                "message": str(e)
-            })
+            
+            # Evaluate understanding
+            result = await gemini_service.evaluate_understanding(lecture_transcript, user_explanation)
+            
+            # Send the evaluation back
+            await websocket.send_json(result)
+            
+    except WebSocketDisconnect:
+        await websocket.close()
+    except Exception as e:
+        await websocket.send_json({
+            "status": "error",
+            "message": str(e)
+        })
     finally:
         if websocket.client_state == WebSocketState.CONNECTED:
             await websocket.close() 